--- conflicted
+++ resolved
@@ -27,14 +27,10 @@
 import defcon
 from fontTools.misc.py23 import open
 from glyphsLib.builder import GLYPHS_PREFIX
-<<<<<<< HEAD
-from glyphsLib.interpolation import build_designspace
-from glyphsLib.classes import GSInstance, GSCustomParameter
-=======
 from glyphsLib.interpolation import (
     build_designspace, set_weight_class, set_width_class, build_stylemap_names
 )
->>>>>>> 60f0f73f
+from glyphsLib.classes import GSInstance, GSCustomParameter
 
 
 def makeFamily(familyName):
@@ -61,16 +57,10 @@
     return m
 
 
-<<<<<<< HEAD
-def makeInstance(name, weight=None, width=None):
+def makeInstance(name, weight=None, width=None, is_bold=None, is_italic=None,
+                 linked_style=None):
     inst = GSInstance()
     inst.name = name
-=======
-def makeInstance(name, weight=None, width=None, is_bold=None, is_italic=None,
-                 linked_style=None):
-    result = {"name": name}
-    params = []
->>>>>>> 60f0f73f
     if weight is not None:
         # Glyphs 2.3 stores the instance weight in two to three places:
         # 1. as a textual weightClass (such as “Bold”; no value defaults to
@@ -82,19 +72,12 @@
         #    the stem width but can be anything that works for interpolation
         #    (no value defaults to 100).
         weightName, weightClass, interpolationWeight = weight
-<<<<<<< HEAD
-        inst.weightClass = weightName
+        if weightName is not None:
+            inst.weightClass = weightName
         if weightClass is not None:
             inst.customParameters["weightClass"] = weightClass
-        inst.interpolationWeight = interpolationWeight
-=======
-        if weightName is not None:
-            result["weightClass"] = weightName
-        if weightClass is not None:
-            params.append({"name": "weightClass", "value": weightClass})
         if interpolationWeight is not None:
-            result["interpolationWeight"] = interpolationWeight
->>>>>>> 60f0f73f
+            inst.interpolationWeight = interpolationWeight
     if width is not None:
         # Glyphs 2.3 stores the instance width in two places:
         # 1. as a textual widthClass (such as “Condensed”; no value defaults
@@ -104,29 +87,19 @@
         #    but can be anything that works for interpolation (no value
         #    defaults to 100).
         widthClass, interpolationWidth = width
-<<<<<<< HEAD
-        inst.widthClass = widthClass
-        inst.interpolationWidth = interpolationWidth
+        if widthClass is not None:
+            inst.widthClass = widthClass
+        if interpolationWidth is not None:
+            inst.interpolationWidth = interpolationWidth
     # TODO: Support custom axes; need to triple-check how these are encoded in
     # Glyphs files. Glyphs 3 will likely overhaul the representation of axes.
+    if is_bold is not None:
+        inst.isBold = is_bold
+    if is_italic is not None:
+        inst.isItalic = is_italic
+    if linked_style is not None:
+        inst.linkStyle = linked_style
     return inst
-=======
-        if widthClass is not None:
-            result["widthClass"] = widthClass
-        if interpolationWidth is not None:
-            result["interpolationWidth"] = interpolationWidth
-    # TODO: Support custom axes; need to triple-check how these are encoded in
-    # Glyphs files. Glyphs 3 will likely overhaul the representation of axes.
-    if params:
-        result["customParameters"] = params
-    if is_bold is not None:
-        result["isBold"] = is_bold
-    if is_italic is not None:
-        result["isItalic"] = is_italic
-    if linked_style is not None:
-        result["linkStyle"] = linked_style
-    return result
->>>>>>> 60f0f73f
 
 
 class DesignspaceTest(unittest.TestCase):
